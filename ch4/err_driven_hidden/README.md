Back to [All Sims](https://github.com/CompCogNeuro/sims) (also for general info and executable downloads)

# Introduction

This simulation shows how XCAL error driven learning can train a hidden layer to solve problems that are otherwise impossible for a simple two layer network (as we saw in the Pattern Associator (`pat_assoc`) exploration, which should be completed first before doing this one).

# Exploration

This project is identical to the pattern associator one, with one major exception: we have introduced a `Hidden` layer with 4 units.  Note that there are only feedforward connections from the input to this hidden layer, because the input is clamped in both minus and plus phases and so would not be affected by feedback connections anyway, but that there are bidirectional connections between the `Hidden` and `Output` layers, as required for the XCal algorithm to be able to do error-driven learning. By default, the Learn rule value is set to `ErrorDriven`, and `Pats` is `Impossible`.

* Click on [[sim:Init]] and then set [[sim:Step]] to `Run` and [[sim:Step]]. 

As in the pattern associator project, the `Train Epoch Plot` displays the SSE error measure over epochs of training.  The `Test Trial` table view is updated after every 5 epochs of training, and it also shows the states of the hidden units.

Also as before, the training of the network stops automatically after it gets the entire training set correct 5 epochs in a row (this is set in the [[sims:Config]] settings, `NZero` = 5). Note that this 5 correct repetitions criterion filters out the occasional spurious solutions that can happen due to the somewhat noisy behavior of the network during learning, as evidenced by the jagged shape of the learning curve. The reason for this noisy behavior is that a relatively small change in the weight can lead to large overall changes in the network's behavior due to the bidirectional activation dynamics, which produces a range of different responses to the input patterns.

This sensitivity of the network is a property of all attractor networks (i.e., networks having bidirectional connectivity), but is not typical of feedforward networks. Thus, a feedforward backpropagation network learning this same task will have a smooth, monotonically decreasing learning curve (see Backpropogation SubTopic). Some people have criticized the nature of learning in attractor networks because they do not share the smoothness of backpropagation. However, we find the benefits of bidirectional connectivity and attractor dynamics, together with the biological plausibility of the learning rule, to far outweigh the aesthetics of the learning curve. Furthermore, larger networks exhibit smoother learning, because they have more "mass" and are thus less sensitive to small weight changes.

* Press [[sim:Init]] and then [[sim:Step]] `Run` several times to get a sense of how fast the network learns in general. You can click on the [[sim:Train Run Plot]] tab to just see a summary of how long it took to get to the [[sim:Train Run Plot/FirstZero]] epoch SSE (that is, the first epoch where it gets the entire training set correct), and the number of epochs to [[sim:Train Run Plot/LastZero]] when it finally learns (that is, the epoch where it has gotten the entire training set correct 5 epochs in a row and training stops).  Note that there will be an occasional set of initial weights that fails to learn (which shows a -1 for the first zero epoch) -- it just gets stuck in an attractor that prevents further learning.
 
> **Question 4.7a:** Provide a general characterization of how many epochs it took for your network to learn this impossible problem (e.g., slowest, fastest, rough average).

<<<<<<< HEAD
<sim-question id="4.7a">

* Look at the `Test Trial` table view after learning.
=======
* Look at the [[sim:Test Trial ]] table view after learning.
>>>>>>> e1251289

> **Question 4.7b:** Can you figure out how the hidden units have made the problem solvable, whereas it was impossible for a network without a hidden layer? Step through a few trials in a network after it has learned and gets the entire training set correct. Report which hidden units are active for the four events, and also report the weights from these units to the output units. (Note this will differ across network runs - just give one example.)

<sim-question id="4.7b">

In general, the hidden layer categorizes two of the non-overlapping input patterns into the same representation, which then makes it easy to drive the appropriate output unit. This is a specific case of the more general principle that hidden layers enable the network to transform or categorize the input patterns in "smarter" ways, enabling all manner of more abstract patterns to be recognized. A good way to test this is to analyze the patterns of hidden unit activity for the different input patterns in a network that never learns the problem. Think about how you might modify the network architecture so that it is likely to be able to reliably learn the problem every time. You can try to test this yourself (you can ask the professor or teaching assistant for help to do this).
<|MERGE_RESOLUTION|>--- conflicted
+++ resolved
@@ -20,13 +20,9 @@
  
 > **Question 4.7a:** Provide a general characterization of how many epochs it took for your network to learn this impossible problem (e.g., slowest, fastest, rough average).
 
-<<<<<<< HEAD
 <sim-question id="4.7a">
 
-* Look at the `Test Trial` table view after learning.
-=======
 * Look at the [[sim:Test Trial ]] table view after learning.
->>>>>>> e1251289
 
 > **Question 4.7b:** Can you figure out how the hidden units have made the problem solvable, whereas it was impossible for a network without a hidden layer? Step through a few trials in a network after it has learned and gets the entire training set correct. Report which hidden units are active for the four events, and also report the weights from these units to the output units. (Note this will differ across network runs - just give one example.)
 
