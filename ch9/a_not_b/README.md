--- conflicted
+++ resolved
@@ -62,13 +62,9 @@
 
 > **Question 9.1:** Describe what happens to the network's internal representations and output (gaze, reach) responses over the delay and choice trials for the B trials, and how this relates to Piaget's A-not-B data in infants.
 
-<<<<<<< HEAD
 <sim-question id="9.1">
 
-* Now increase the `RecurrentWt` parameter in the ControlPanel to .7 from the default of .4, and `Init`, `Run`.
-=======
 * Now increase the [[sim:recurrent wt]] parameter in the ControlPanel to .7 from the default of .4, and [[sim:Init]], [[sim:Run]].
->>>>>>> e1251289
 
 > **Question 9.2:** Describe how the network responds (i.e., in the gaze and reach outputs) this time, including a discussion of how the increased PFC (hidden) recurrent connection strength affected the network's behavior.
 
